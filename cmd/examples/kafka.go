--- conflicted
+++ resolved
@@ -3,12 +3,8 @@
 import (
 	"bufio"
 	"fmt"
-<<<<<<< HEAD
-=======
 	"os"
 	"os/signal"
-	"time"
->>>>>>> 2724bb60
 
 	"github.com/ONSdigital/dp-publish-pipeline/utils"
 	"github.com/ONSdigital/go-ns/kafka"
