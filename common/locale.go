package common

import (
	"net/http"
	"strings"
)

<<<<<<< HEAD
// LangEN is a reference to the english short-form localeCode "en"
const LangEN = "en"

// LangCY is a reference to the english short-form localeCode "cy"
const LangCY = "cy"
=======
const (
	LangEN = "en"
	LangCY = "cy"

	LocaleCookieKey = "lang"
	LocaleHeaderKey = "LocaleCode"
)
>>>>>>> 9b25bffd

// DefaultLang is the desired langauge to default to if requested language is unavailable
const DefaultLang = LangEN

// SetLocaleCode sets the Locale code used to set the language
func SetLocaleCode(req *http.Request) *http.Request {
	localeCode := GetLangFromSubDomain(req)

	// Language is overridden by cookie 'lang' here if present.
<<<<<<< HEAD
	if c, err := req.Cookie("lang"); err == nil && len(c.Value) > 0 {
		localeCode = GetLangFromCookieOrDefault(c)
=======
	if c, err := req.Cookie(LocaleCookieKey); err == nil && len(c.Value) > 0 {
		localeCode = ExtractLangFromCookie(c)
>>>>>>> 9b25bffd
	}
	req.Header.Set(LocaleHeaderKey, localeCode)

	return req
}

// GetLangFromSubDomain returns a language based on subdomain
func GetLangFromSubDomain(req *http.Request) string {
	args := strings.Split(req.Host, ".")
	if len(args) == 0 {
		// Defaulting to "en" (LangEN) if no arguments
		return LangEN
	}
	if args[0] == LangCY {
		return LangCY
	}
	return LangEN
}

// GetLangFromCookieOrDefault returns a language based on the lang cookie or if not valid defaults it
func GetLangFromCookieOrDefault(c *http.Cookie) string {
	if c.Value == LangCY || c.Value == LangEN {
		return c.Value
	}
	return DefaultLang
}<|MERGE_RESOLUTION|>--- conflicted
+++ resolved
@@ -5,13 +5,6 @@
 	"strings"
 )
 
-<<<<<<< HEAD
-// LangEN is a reference to the english short-form localeCode "en"
-const LangEN = "en"
-
-// LangCY is a reference to the english short-form localeCode "cy"
-const LangCY = "cy"
-=======
 const (
 	LangEN = "en"
 	LangCY = "cy"
@@ -19,7 +12,6 @@
 	LocaleCookieKey = "lang"
 	LocaleHeaderKey = "LocaleCode"
 )
->>>>>>> 9b25bffd
 
 // DefaultLang is the desired langauge to default to if requested language is unavailable
 const DefaultLang = LangEN
@@ -29,13 +21,8 @@
 	localeCode := GetLangFromSubDomain(req)
 
 	// Language is overridden by cookie 'lang' here if present.
-<<<<<<< HEAD
-	if c, err := req.Cookie("lang"); err == nil && len(c.Value) > 0 {
-		localeCode = GetLangFromCookieOrDefault(c)
-=======
 	if c, err := req.Cookie(LocaleCookieKey); err == nil && len(c.Value) > 0 {
 		localeCode = ExtractLangFromCookie(c)
->>>>>>> 9b25bffd
 	}
 	req.Header.Set(LocaleHeaderKey, localeCode)
 
