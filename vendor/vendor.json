{
	"comment": "",
	"ignore": "test",
	"package": [
		{
			"checksumSHA1": "5kbwTr1nkUteRYoVY/ecO0Z0I4w=",
			"path": "github.com/ONSdigital/dp-frontend-geography-controller/models",
			"revision": "685d11f898cc71646756fdaa3326bbe9309972ef",
			"revisionTime": "2018-09-04T16:06:57Z"
		},
		{
			"checksumSHA1": "ubWg5ErV6hnoLoGFHiTxIiVmESo=",
			"path": "github.com/ONSdigital/dp-frontend-models/model",
			"revision": "9c144b84e020782a54b29d74767bc9f712d4a1dd",
			"revisionTime": "2018-05-22T08:49:30Z"
		},
		{
			"checksumSHA1": "2Ww7ArlxDH4Cs/1S01vx1heMAow=",
			"path": "github.com/ONSdigital/dp-frontend-models/model/datasetLandingPageStatic",
			"revision": "9c144b84e020782a54b29d74767bc9f712d4a1dd",
			"revisionTime": "2018-05-22T08:49:30Z"
		},
		{
			"checksumSHA1": "K7wm03LN5CpmnuQPGfSmrx1hNtk=",
			"path": "github.com/Shopify/sarama",
			"revision": "35324cf48e33d8260e1c7c18854465a904ade249",
			"revisionTime": "2018-05-30T15:11:20Z"
		},
		{
			"checksumSHA1": "88PtOr8dvh0n877kqDsDVZ73MmY=",
			"path": "github.com/bsm/sarama-cluster",
			"revision": "cb60c1940fc79645441cdbe5e8e1e7d3b0a305e6",
			"revisionTime": "2017-07-07T09:05:56Z"
		},
		{
			"checksumSHA1": "7UT+dVVfOn8IA79ITFiGNMb2c/4=",
			"path": "github.com/davecgh/go-spew/spew",
			"revision": "782f4967f2dc4564575ca782fe2d04090b5faca8",
			"revisionTime": "2017-06-26T23:16:45Z"
		},
		{
			"checksumSHA1": "y2Kh4iPlgCPXSGTCcFpzePYdzzg=",
			"path": "github.com/eapache/go-resiliency/breaker",
			"revision": "b1fe83b5b03f624450823b751b662259ffc6af70",
			"revisionTime": "2017-06-07T16:36:15Z"
		},
		{
			"checksumSHA1": "WHl96RVZlOOdF4Lb1OOadMpw8ls=",
			"path": "github.com/eapache/go-xerial-snappy",
			"revision": "bb955e01b9346ac19dc29eb16586c90ded99a98c",
			"revisionTime": "2016-06-09T14:24:08Z"
		},
		{
			"checksumSHA1": "oCCs6kDanizatplM5e/hX76busE=",
			"path": "github.com/eapache/queue",
			"revision": "44cc805cf13205b55f69e14bcb69867d1ae92f98",
			"revisionTime": "2016-08-05T00:47:13Z"
		},
		{
			"checksumSHA1": "KEHLgYW0pAkdgX/ZPXLaH4TSIzY=",
			"path": "github.com/facebookgo/freeport",
			"revision": "d4adf43b75b9357dc7775f033e807a3411591522",
			"revisionTime": "2015-06-12T18:29:05Z"
		},
		{
			"checksumSHA1": "5BP5xofo0GoFi6FtgqFFbmHyUKI=",
			"path": "github.com/fatih/structs",
			"revision": "ebf56d35bba727c68ac77f56f2fcf90b181851aa",
			"revisionTime": "2018-01-23T06:50:59Z"
		},
		{
			"checksumSHA1": "5paEOrPNmte9PRyvpBF8HTDjQD4=",
			"path": "github.com/globalsign/mgo",
			"revision": "113d3961e7311526535a1ef7042196563d442761",
			"revisionTime": "2018-06-15T13:49:36Z"
		},
		{
			"checksumSHA1": "zdy6XflmESAiFmyptSqpUMfXSyo=",
			"path": "github.com/globalsign/mgo/bson",
			"revision": "113d3961e7311526535a1ef7042196563d442761",
			"revisionTime": "2018-06-15T13:49:36Z"
		},
		{
			"checksumSHA1": "//bXQG4HblBwxHJDIW/PklXAxu0=",
			"path": "github.com/globalsign/mgo/internal/json",
			"revision": "113d3961e7311526535a1ef7042196563d442761",
			"revisionTime": "2018-06-15T13:49:36Z"
		},
		{
			"checksumSHA1": "loubUcDO2QAStKIlVd7DqSeoEaw=",
			"path": "github.com/globalsign/mgo/internal/sasl",
			"revision": "113d3961e7311526535a1ef7042196563d442761",
			"revisionTime": "2018-06-15T13:49:36Z"
		},
		{
			"checksumSHA1": "xjfEsfN7ho6dDOVeUQJhW4KzD2I=",
			"path": "github.com/globalsign/mgo/internal/scram",
			"revision": "113d3961e7311526535a1ef7042196563d442761",
			"revisionTime": "2018-06-15T13:49:36Z"
		},
		{
			"checksumSHA1": "bmfodlfB53b/p4GGAyV5Li6eVYA=",
			"path": "github.com/go-avro/avro",
			"revision": "444163702c11c47ac6bc8f02320ac76b71141688",
			"revisionTime": "2017-12-19T23:29:20Z"
		},
		{
			"checksumSHA1": "27kaxcKYfEk52ZVUU5wtfndQVAY=",
			"path": "github.com/goamz/goamz/aws",
			"revision": "c35091c30f44b7f151ec9028b895465a191d1ea7",
			"revisionTime": "2017-02-10T23:16:58Z"
		},
		{
			"checksumSHA1": "hAxHwewBLl3xg9DFxWrz697htI8=",
			"path": "github.com/goamz/goamz/s3",
			"revision": "c35091c30f44b7f151ec9028b895465a191d1ea7",
			"revisionTime": "2017-02-10T23:16:58Z"
		},
		{
			"checksumSHA1": "/5JpULDw51Em+1+OJHcfDkbw/e0=",
			"path": "github.com/golang/mock/gomock",
			"revision": "b3e60bcdc577185fce3cf625fc96b62857ce5574",
			"revisionTime": "2017-12-16T01:26:12Z"
		},
		{
			"checksumSHA1": "p/8vSviYF91gFflhrt5vkyksroo=",
			"path": "github.com/golang/snappy",
			"revision": "553a641470496b2327abcac10b36396bd98e45c9",
			"revisionTime": "2017-02-15T23:32:05Z"
		},
		{
			"checksumSHA1": "yIkYzW7bzAD81zHyuCNmEj4+oxQ=",
			"path": "github.com/gopherjs/gopherjs/js",
			"revision": "415225646bb92c4449bb484646f2c95a98402f6f",
			"revisionTime": "2017-09-27T19:27:36Z"
		},
		{
			"checksumSHA1": "g/V4qrXjUGG9B+e3hB+4NAYJ5Gs=",
			"path": "github.com/gorilla/context",
			"revision": "08b5f424b9271eedf6f9f0ce86cb9396ed337a42",
			"revisionTime": "2016-08-17T18:46:32Z"
		},
		{
			"checksumSHA1": "Aw8z8w/d+EFt8XCUYPjzSe0bPrU=",
			"path": "github.com/gorilla/mux",
			"revision": "cb4698366aa625048f3b815af6a0dea8aef9280a",
			"revisionTime": "2018-06-05T21:15:56Z"
		},
		{
			"checksumSHA1": "Cz6S4ejgcxlJfzRb72YlOrFoCPQ=",
			"path": "github.com/gorilla/schema",
			"revision": "8b1100835db5bbdae88541510f70d114b91a7e4d",
			"revisionTime": "2017-06-12T21:54:33Z"
		},
		{
			"checksumSHA1": "cdOCt0Yb+hdErz8NAQqayxPmRsY=",
			"path": "github.com/hashicorp/errwrap",
			"revision": "7554cd9344cec97297fa6649b055a8c98c2a1e55",
			"revisionTime": "2014-10-28T05:47:10Z"
		},
		{
			"checksumSHA1": "YAq1rqZIp+M74Q+jMBQkkMKm3VM=",
			"path": "github.com/hashicorp/go-cleanhttp",
			"revision": "d5fe4b57a186c716b0e00b8c301cbd9b4182694d",
			"revisionTime": "2017-12-18T14:54:08Z"
		},
		{
			"checksumSHA1": "g7uHECbzuaWwdxvwoyxBwgeERPk=",
			"path": "github.com/hashicorp/go-multierror",
			"revision": "b7773ae218740a7be65057fc60b366a49b538a44",
			"revisionTime": "2017-12-04T18:29:08Z"
		},
		{
			"checksumSHA1": "A1PcINvF3UiwHRKn8UcgARgvGRs=",
			"path": "github.com/hashicorp/go-rootcerts",
			"revision": "6bb64b370b90e7ef1fa532be9e591a81c3493e00",
			"revisionTime": "2016-05-03T14:34:40Z"
		},
		{
			"checksumSHA1": "HtpYAWHvd9mq+mHkpo7z8PGzMik=",
			"path": "github.com/hashicorp/hcl",
			"revision": "23c074d0eceb2b8a5bfdbb271ab780cde70f05a8",
			"revisionTime": "2017-10-17T18:19:29Z"
		},
		{
			"checksumSHA1": "XQmjDva9JCGGkIecOgwtBEMCJhU=",
			"path": "github.com/hashicorp/hcl/hcl/ast",
			"revision": "23c074d0eceb2b8a5bfdbb271ab780cde70f05a8",
			"revisionTime": "2017-10-17T18:19:29Z"
		},
		{
			"checksumSHA1": "/15SVLnCDzxICSatuYbfctrcpSM=",
			"path": "github.com/hashicorp/hcl/hcl/parser",
			"revision": "23c074d0eceb2b8a5bfdbb271ab780cde70f05a8",
			"revisionTime": "2017-10-17T18:19:29Z"
		},
		{
			"checksumSHA1": "PYDzRc61T0pbwWuLNHgBRp/gJII=",
			"path": "github.com/hashicorp/hcl/hcl/scanner",
			"revision": "23c074d0eceb2b8a5bfdbb271ab780cde70f05a8",
			"revisionTime": "2017-10-17T18:19:29Z"
		},
		{
			"checksumSHA1": "oS3SCN9Wd6D8/LG0Yx1fu84a7gI=",
			"path": "github.com/hashicorp/hcl/hcl/strconv",
			"revision": "23c074d0eceb2b8a5bfdbb271ab780cde70f05a8",
			"revisionTime": "2017-10-17T18:19:29Z"
		},
		{
			"checksumSHA1": "c6yprzj06ASwCo18TtbbNNBHljA=",
			"path": "github.com/hashicorp/hcl/hcl/token",
			"revision": "23c074d0eceb2b8a5bfdbb271ab780cde70f05a8",
			"revisionTime": "2017-10-17T18:19:29Z"
		},
		{
			"checksumSHA1": "PwlfXt7mFS8UYzWxOK5DOq0yxS0=",
			"path": "github.com/hashicorp/hcl/json/parser",
			"revision": "23c074d0eceb2b8a5bfdbb271ab780cde70f05a8",
			"revisionTime": "2017-10-17T18:19:29Z"
		},
		{
			"checksumSHA1": "afrZ8VmAwfTdDAYVgNSXbxa4GsA=",
			"path": "github.com/hashicorp/hcl/json/scanner",
			"revision": "23c074d0eceb2b8a5bfdbb271ab780cde70f05a8",
			"revisionTime": "2017-10-17T18:19:29Z"
		},
		{
			"checksumSHA1": "fNlXQCQEnb+B3k5UDL/r15xtSJY=",
			"path": "github.com/hashicorp/hcl/json/token",
			"revision": "23c074d0eceb2b8a5bfdbb271ab780cde70f05a8",
			"revisionTime": "2017-10-17T18:19:29Z"
		},
		{
			"checksumSHA1": "T9ZELc3R0iF2fpS7+MXfxWRESk8=",
			"path": "github.com/hashicorp/vault/api",
			"revision": "0cd6c833fe0df3fe6ff4a949321325745b586a5a",
			"revisionTime": "2018-03-01T01:09:21Z"
		},
		{
			"checksumSHA1": "au+CDkddC4sVFV15UaPiI7FvSw0=",
			"path": "github.com/hashicorp/vault/helper/compressutil",
			"revision": "0cd6c833fe0df3fe6ff4a949321325745b586a5a",
			"revisionTime": "2018-03-01T01:09:21Z"
		},
		{
			"checksumSHA1": "yUiSTPf0QUuL2r/81sjuytqBoeQ=",
			"path": "github.com/hashicorp/vault/helper/jsonutil",
			"revision": "0cd6c833fe0df3fe6ff4a949321325745b586a5a",
			"revisionTime": "2018-03-01T01:09:21Z"
		},
		{
			"checksumSHA1": "6OrIfQ/Lr5hNyZ9oU/JQvfd2Bto=",
			"path": "github.com/hashicorp/vault/helper/parseutil",
			"revision": "0cd6c833fe0df3fe6ff4a949321325745b586a5a",
			"revisionTime": "2018-03-01T01:09:21Z"
		},
		{
			"checksumSHA1": "5f9VogDWsSXHBJ6G3TF+f11qbdc=",
			"path": "github.com/hashicorp/vault/helper/strutil",
			"revision": "0cd6c833fe0df3fe6ff4a949321325745b586a5a",
			"revisionTime": "2018-03-01T01:09:21Z"
		},
		{
			"checksumSHA1": "TsX+LuxHhV9GFmua8C1nxflFcTA=",
			"path": "github.com/johnnadratowski/golang-neo4j-bolt-driver",
			"revision": "1108d6e66ccf2c8e68ab26b5f64e6c0a2ad00899",
			"revisionTime": "2017-12-18T14:36:11Z"
		},
		{
			"checksumSHA1": "ZD+c/CrHF12yYhu5wHszbIq3Aww=",
			"path": "github.com/johnnadratowski/golang-neo4j-bolt-driver/encoding",
			"revision": "1108d6e66ccf2c8e68ab26b5f64e6c0a2ad00899",
			"revisionTime": "2017-12-18T14:36:11Z"
		},
		{
			"checksumSHA1": "9lgMFoaIFZe75vv7ln+IbPKHasE=",
			"path": "github.com/johnnadratowski/golang-neo4j-bolt-driver/errors",
			"revision": "1108d6e66ccf2c8e68ab26b5f64e6c0a2ad00899",
			"revisionTime": "2017-12-18T14:36:11Z"
		},
		{
			"checksumSHA1": "MeB74aEJl/Vif3wfI/yyskLXgQ8=",
			"path": "github.com/johnnadratowski/golang-neo4j-bolt-driver/log",
			"revision": "1108d6e66ccf2c8e68ab26b5f64e6c0a2ad00899",
			"revisionTime": "2017-12-18T14:36:11Z"
		},
		{
			"checksumSHA1": "QBWn/ajykCeEt1W21Ufl9RxLeX4=",
			"path": "github.com/johnnadratowski/golang-neo4j-bolt-driver/structures",
			"revision": "1108d6e66ccf2c8e68ab26b5f64e6c0a2ad00899",
			"revisionTime": "2017-12-18T14:36:11Z"
		},
		{
			"checksumSHA1": "vLBWZ/5wRQ4PIyIOW3dbXlKbd3s=",
			"path": "github.com/johnnadratowski/golang-neo4j-bolt-driver/structures/graph",
			"revision": "1108d6e66ccf2c8e68ab26b5f64e6c0a2ad00899",
			"revisionTime": "2017-12-18T14:36:11Z"
		},
		{
			"checksumSHA1": "WSdNJOxRdPV0gCzq7mX6cqIf3/c=",
			"path": "github.com/johnnadratowski/golang-neo4j-bolt-driver/structures/messages",
			"revision": "1108d6e66ccf2c8e68ab26b5f64e6c0a2ad00899",
			"revisionTime": "2017-12-18T14:36:11Z"
		},
		{
			"checksumSHA1": "cIiyvAduLLFvu+tg1Qr5Jw3jeWo=",
			"path": "github.com/jtolds/gls",
			"revision": "b4936e06046bbecbb94cae9c18127ebe510a2cb9",
			"revisionTime": "2018-11-10T20:28:10Z"
		},
		{
			"checksumSHA1": "OBvAHqWjdI4NQVAqTkcQAdTuCFY=",
			"path": "github.com/justinas/alice",
			"revision": "1051eaf52fcafdd87ead59d28b065f1fcb8274ec",
			"revisionTime": "2016-09-10T10:38:22Z"
		},
		{
			"checksumSHA1": "MMeRLzVlQa2QyxxpLTWu0FIB/M0=",
			"path": "github.com/kelseyhightower/envconfig",
			"revision": "b2c5c876e2659d9060d82e9b8494150d53854cc4",
			"revisionTime": "2018-03-08T19:05:16Z"
		},
		{
			"checksumSHA1": "hBgLmZ/4mCxmnH88mqFKBkpJFUY=",
			"path": "github.com/mgutz/ansi",
			"revision": "c286dcecd19ff979eeb73ea444e479b903f2cfcb",
			"revisionTime": "2015-09-14T16:22:38Z"
		},
		{
			"checksumSHA1": "V/quM7+em2ByJbWBLOsEwnY3j/Q=",
			"path": "github.com/mitchellh/go-homedir",
			"revision": "b8bc1bf767474819792c23f32d8286a45736f1c6",
			"revisionTime": "2016-12-03T19:45:07Z"
		},
		{
			"checksumSHA1": "Yvzge1YQcD/wSDXLD5qNHqmI/0s=",
			"path": "github.com/mitchellh/mapstructure",
			"revision": "00c29f56e2386353d58c599509e8dc3801b0d716",
			"revisionTime": "2018-02-20T23:01:11Z"
		},
		{
			"checksumSHA1": "FGg99nQ56Fo3radSCuU1AeEUJug=",
			"path": "github.com/pierrec/lz4",
			"revision": "5a3d2245f97fc249850e7802e3c01fad02a1c316",
			"revisionTime": "2017-05-19T17:06:25Z"
		},
		{
			"checksumSHA1": "IT4sX58d+e8osXHV5U6YCSdB/uE=",
			"path": "github.com/pierrec/xxHash/xxHash32",
			"revision": "5a004441f897722c627870a981d02b29924215fa",
			"revisionTime": "2016-01-12T16:53:51Z"
		},
		{
			"checksumSHA1": "rJab1YdNhQooDiBWNnt7TLWPyBU=",
			"path": "github.com/pkg/errors",
			"revision": "f15c970de5b76fac0b59abb32d62c17cc7bed265",
			"revisionTime": "2017-10-18T19:55:50Z"
		},
		{
			"checksumSHA1": "KAzbLjI9MzW2tjfcAsK75lVRp6I=",
			"path": "github.com/rcrowley/go-metrics",
			"revision": "1f30fe9094a513ce4c700b9a54458bbb0c96996c",
			"revisionTime": "2016-11-28T21:05:44Z"
		},
		{
			"checksumSHA1": "6JP37UqrI0H80Gpk0Y2P+KXgn5M=",
			"origin": "github.com/hashicorp/vault/vendor/github.com/ryanuber/go-glob",
			"path": "github.com/ryanuber/go-glob",
			"revision": "0cd6c833fe0df3fe6ff4a949321325745b586a5a",
			"revisionTime": "2018-03-01T01:09:21Z"
		},
		{
			"checksumSHA1": "t2yP3EKVt3Iqn5QP2K7Qah+YK0c=",
			"path": "github.com/sethgrid/pester",
			"revision": "ed9870dad3170c0b25ab9b11830cc57c3a7798fb",
			"revisionTime": "2018-02-27T22:34:04Z"
		},
		{
			"checksumSHA1": "AikWjAOvWHSJ8G1iU+wNReZnyCk=",
			"path": "github.com/smartystreets/assertions",
			"revision": "4ea54c1f28ad3ae597e76607dea3871fa177e263",
			"revisionTime": "2017-06-07T22:27:57Z"
		},
		{
			"checksumSHA1": "Vzb+dEH/LTYbvr8RXHmt6xJHz04=",
			"path": "github.com/smartystreets/assertions/internal/go-render/render",
			"revision": "4ea54c1f28ad3ae597e76607dea3871fa177e263",
			"revisionTime": "2017-06-07T22:27:57Z"
		},
		{
			"checksumSHA1": "r6FauVdOTFnwYQgrKGFuWUbIAJE=",
			"path": "github.com/smartystreets/assertions/internal/oglematchers",
			"revision": "4ea54c1f28ad3ae597e76607dea3871fa177e263",
			"revisionTime": "2017-06-07T22:27:57Z"
		},
		{
			"checksumSHA1": "iy7TNc01LWFOGwRwD6v0iDRqtLU=",
			"path": "github.com/smartystreets/go-aws-auth",
			"revision": "8ef1316913ee4f44bc48c2456e44a5c1c68ea53b",
			"revisionTime": "2017-05-04T20:50:21Z"
		},
		{
<<<<<<< HEAD
			"checksumSHA1": "fzTuiT5s2hzKZ/EYS9zMx8ztsXE=",
			"path": "github.com/smartystreets/goconvey/convey",
			"revision": "68dc04aab96ae4326137d6b77330c224063a927e",
			"revisionTime": "2019-03-30T03:26:15Z"
=======
			"checksumSHA1": "c71WVAQlpp3r4I+BtTxRz1Cq1Lw=",
			"path": "github.com/smartystreets/goconvey/convey",
			"revision": "044398e4856c3a83fb98f9de0a8ed1c6495e2843",
			"revisionTime": "2018-11-08T00:35:08Z"
>>>>>>> 81b393bf
		},
		{
			"checksumSHA1": "6Mgn4H/4vpqYGlaIKZ0UwOmJN0E=",
			"path": "github.com/smartystreets/goconvey/convey/gotest",
<<<<<<< HEAD
			"revision": "68dc04aab96ae4326137d6b77330c224063a927e",
			"revisionTime": "2019-03-30T03:26:15Z"
		},
		{
			"checksumSHA1": "/8sed9aZQ9B7D0cBhH3OhvS2fAk=",
			"path": "github.com/smartystreets/goconvey/convey/reporting",
			"revision": "68dc04aab96ae4326137d6b77330c224063a927e",
			"revisionTime": "2019-03-30T03:26:15Z"
=======
			"revision": "044398e4856c3a83fb98f9de0a8ed1c6495e2843",
			"revisionTime": "2018-11-08T00:35:08Z"
		},
		{
			"checksumSHA1": "uTSA/KWQA01sKPYfmLyMPvXbYaA=",
			"path": "github.com/smartystreets/goconvey/convey/reporting",
			"revision": "044398e4856c3a83fb98f9de0a8ed1c6495e2843",
			"revisionTime": "2018-11-08T00:35:08Z"
>>>>>>> 81b393bf
		},
		{
			"checksumSHA1": "m4QwaQdvaqDo6Fp4BoykRkEFQ8E=",
			"path": "github.com/unrolled/render",
			"revision": "526faf80cd4b305bb8134abea8d20d5ced74faa6",
			"revisionTime": "2016-10-03T17:53:27Z"
		},
		{
			"checksumSHA1": "sFD8LpJPQtWLwGda3edjf5mNUbs=",
			"path": "github.com/vaughan0/go-ini",
			"revision": "a98ad7ee00ec53921f08832bc06ecf7fd600e6a1",
			"revisionTime": "2013-09-23T14:52:12Z"
		},
		{
			"checksumSHA1": "GtamqiJoL7PGHsN454AoffBFMa8=",
			"path": "golang.org/x/net/context",
			"revision": "d866cfc389cec985d6fda2859936a575a55a3ab6",
			"revisionTime": "2017-12-11T20:45:21Z"
		},
		{
			"checksumSHA1": "WHc3uByvGaMcnSoI21fhzYgbOgg=",
			"path": "golang.org/x/net/context/ctxhttp",
			"revision": "d866cfc389cec985d6fda2859936a575a55a3ab6",
			"revisionTime": "2017-12-11T20:45:21Z"
		},
		{
			"checksumSHA1": "uL4gYOb0zwNKV0/2r/Wt8r3mwvE=",
			"path": "golang.org/x/net/http2",
			"revision": "0ed95abb35c445290478a5348a7b38bb154135fd",
			"revisionTime": "2018-01-24T06:08:02Z"
		},
		{
			"checksumSHA1": "ezWhc7n/FtqkLDQKeU2JbW+80tE=",
			"path": "golang.org/x/net/http2/hpack",
			"revision": "0ed95abb35c445290478a5348a7b38bb154135fd",
			"revisionTime": "2018-01-24T06:08:02Z"
		},
		{
			"checksumSHA1": "RcrB7tgYS/GMW4QrwVdMOTNqIU8=",
			"path": "golang.org/x/net/idna",
			"revision": "0ed95abb35c445290478a5348a7b38bb154135fd",
			"revisionTime": "2018-01-24T06:08:02Z"
		},
		{
			"checksumSHA1": "3xyuaSNmClqG4YWC7g0isQIbUTc=",
			"path": "golang.org/x/net/lex/httplex",
			"revision": "0ed95abb35c445290478a5348a7b38bb154135fd",
			"revisionTime": "2018-01-24T06:08:02Z"
		},
		{
			"checksumSHA1": "tltivJ/uj/lqLk05IqGfCv2F/E8=",
			"path": "golang.org/x/text/secure/bidirule",
			"revision": "75cc3cad82b5f47d3fb229ddda8c5167da14f294",
			"revisionTime": "2017-11-29T17:32:12Z"
		},
		{
			"checksumSHA1": "ziMb9+ANGRJSSIuxYdRbA+cDRBQ=",
			"path": "golang.org/x/text/transform",
			"revision": "75cc3cad82b5f47d3fb229ddda8c5167da14f294",
			"revisionTime": "2017-11-29T17:32:12Z"
		},
		{
			"checksumSHA1": "tk+lpF2CDV7e5RwwRY5ZTCGrd9o=",
			"path": "golang.org/x/text/unicode/bidi",
			"revision": "75cc3cad82b5f47d3fb229ddda8c5167da14f294",
			"revisionTime": "2017-11-29T17:32:12Z"
		},
		{
			"checksumSHA1": "BwRNKgzIMUxk56OScxyr43BV6IE=",
			"path": "golang.org/x/text/unicode/norm",
			"revision": "75cc3cad82b5f47d3fb229ddda8c5167da14f294",
			"revisionTime": "2017-11-29T17:32:12Z"
		}
	],
	"rootPath": "github.com/ONSdigital/go-ns"
}<|MERGE_RESOLUTION|>--- conflicted
+++ resolved
@@ -400,22 +400,14 @@
 			"revisionTime": "2017-05-04T20:50:21Z"
 		},
 		{
-<<<<<<< HEAD
 			"checksumSHA1": "fzTuiT5s2hzKZ/EYS9zMx8ztsXE=",
 			"path": "github.com/smartystreets/goconvey/convey",
 			"revision": "68dc04aab96ae4326137d6b77330c224063a927e",
 			"revisionTime": "2019-03-30T03:26:15Z"
-=======
-			"checksumSHA1": "c71WVAQlpp3r4I+BtTxRz1Cq1Lw=",
-			"path": "github.com/smartystreets/goconvey/convey",
-			"revision": "044398e4856c3a83fb98f9de0a8ed1c6495e2843",
-			"revisionTime": "2018-11-08T00:35:08Z"
->>>>>>> 81b393bf
 		},
 		{
 			"checksumSHA1": "6Mgn4H/4vpqYGlaIKZ0UwOmJN0E=",
 			"path": "github.com/smartystreets/goconvey/convey/gotest",
-<<<<<<< HEAD
 			"revision": "68dc04aab96ae4326137d6b77330c224063a927e",
 			"revisionTime": "2019-03-30T03:26:15Z"
 		},
@@ -424,16 +416,6 @@
 			"path": "github.com/smartystreets/goconvey/convey/reporting",
 			"revision": "68dc04aab96ae4326137d6b77330c224063a927e",
 			"revisionTime": "2019-03-30T03:26:15Z"
-=======
-			"revision": "044398e4856c3a83fb98f9de0a8ed1c6495e2843",
-			"revisionTime": "2018-11-08T00:35:08Z"
-		},
-		{
-			"checksumSHA1": "uTSA/KWQA01sKPYfmLyMPvXbYaA=",
-			"path": "github.com/smartystreets/goconvey/convey/reporting",
-			"revision": "044398e4856c3a83fb98f9de0a8ed1c6495e2843",
-			"revisionTime": "2018-11-08T00:35:08Z"
->>>>>>> 81b393bf
 		},
 		{
 			"checksumSHA1": "m4QwaQdvaqDo6Fp4BoykRkEFQ8E=",
