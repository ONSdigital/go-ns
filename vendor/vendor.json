{
	"comment": "",
	"ignore": "test",
	"package": [
		{
			"checksumSHA1": "HGcaKsLnyiPHC1fYKvGTIH00Z4c=",
			"path": "github.com/ONSdigital/dp-frontend-models/model",
			"revision": "f390250319d1524b758e8bccc351d6916cebd2c0",
			"revisionTime": "2017-07-04T13:42:44Z"
		},
		{
			"checksumSHA1": "Xf6RqlcMdmIUjjgjrFfH2XXpcEA=",
			"path": "github.com/ONSdigital/dp-frontend-models/model/datasetLandingPageStatic",
			"revision": "f390250319d1524b758e8bccc351d6916cebd2c0",
			"revisionTime": "2017-07-04T13:42:44Z"
		},
		{
			"checksumSHA1": "jQ7JB1XsEO3528jVoX9wKM/9wWU=",
			"path": "github.com/c2h5oh/datasize",
			"revision": "54516c931ae99c3c74637b9ea2390cf9a6327f26",
			"revisionTime": "2017-05-19T14:33:21Z"
		},
		{
			"checksumSHA1": "KEHLgYW0pAkdgX/ZPXLaH4TSIzY=",
			"path": "github.com/facebookgo/freeport",
			"revision": "d4adf43b75b9357dc7775f033e807a3411591522",
			"revisionTime": "2015-06-12T18:29:05Z"
		},
		{
			"checksumSHA1": "I6MnUzkLJt+sh73CodD0NKswFrs=",
			"path": "github.com/go-avro/avro",
			"revision": "eb366719b57296a0940b70c42578181e3a12b985",
			"revisionTime": "2017-04-25T22:40:50Z"
		},
		{
<<<<<<< HEAD
			"checksumSHA1": "6PQFibmHgsXFHoRQPmkw2V+59Lk=",
			"path": "github.com/gorilla/mux",
			"revision": "18fca31550181693b3a834a15b74b564b3605876",
			"revisionTime": "2017-05-30T19:55:47Z"
=======
			"checksumSHA1": "27kaxcKYfEk52ZVUU5wtfndQVAY=",
			"path": "github.com/goamz/goamz/aws",
			"revision": "c35091c30f44b7f151ec9028b895465a191d1ea7",
			"revisionTime": "2017-02-10T23:16:58Z"
		},
		{
			"checksumSHA1": "hAxHwewBLl3xg9DFxWrz697htI8=",
			"path": "github.com/goamz/goamz/s3",
			"revision": "c35091c30f44b7f151ec9028b895465a191d1ea7",
			"revisionTime": "2017-02-10T23:16:58Z"
>>>>>>> ae4cf4ec
		},
		{
			"checksumSHA1": "tewA7jXVGCw1zb5mA0BDecWi4iQ=",
			"path": "github.com/jtolds/gls",
			"revision": "8ddce2a84170772b95dd5d576c48d517b22cac63",
			"revisionTime": "2016-01-05T22:08:40Z"
		},
		{
			"checksumSHA1": "OBvAHqWjdI4NQVAqTkcQAdTuCFY=",
			"path": "github.com/justinas/alice",
			"revision": "1051eaf52fcafdd87ead59d28b065f1fcb8274ec",
			"revisionTime": "2016-09-10T10:38:22Z"
		},
		{
			"checksumSHA1": "hBgLmZ/4mCxmnH88mqFKBkpJFUY=",
			"path": "github.com/mgutz/ansi",
			"revision": "c286dcecd19ff979eeb73ea444e479b903f2cfcb",
			"revisionTime": "2015-09-14T16:22:38Z"
		},
		{
			"checksumSHA1": "6AYg4fjEvFuAVN3wHakGApjhZAM=",
			"path": "github.com/smartystreets/assertions",
			"revision": "2063fd1cc7c975db70502811a34b06ad034ccdf2",
			"revisionTime": "2016-07-07T19:03:55Z"
		},
		{
			"checksumSHA1": "Vzb+dEH/LTYbvr8RXHmt6xJHz04=",
			"path": "github.com/smartystreets/assertions/internal/go-render/render",
			"revision": "2063fd1cc7c975db70502811a34b06ad034ccdf2",
			"revisionTime": "2016-07-07T19:03:55Z"
		},
		{
			"checksumSHA1": "SLC6TfV4icQA9l8YJQu8acJYbuo=",
			"path": "github.com/smartystreets/assertions/internal/oglematchers",
			"revision": "2063fd1cc7c975db70502811a34b06ad034ccdf2",
			"revisionTime": "2016-07-07T19:03:55Z"
		},
		{
			"checksumSHA1": "/mwAihy9AmznMzmbPQ5nWJXBiRU=",
			"path": "github.com/smartystreets/goconvey/convey",
			"revision": "7befa7fd6e2e8ca28d2b94f2d39111929904b08d",
			"revisionTime": "2016-09-28T20:55:23Z"
		},
		{
			"checksumSHA1": "9LakndErFi5uCXtY1KWl0iRnT4c=",
			"path": "github.com/smartystreets/goconvey/convey/gotest",
			"revision": "7befa7fd6e2e8ca28d2b94f2d39111929904b08d",
			"revisionTime": "2016-09-28T20:55:23Z"
		},
		{
			"checksumSHA1": "FWDhk37bhAwZ2363D/L2xePwR64=",
			"path": "github.com/smartystreets/goconvey/convey/reporting",
			"revision": "7befa7fd6e2e8ca28d2b94f2d39111929904b08d",
			"revisionTime": "2016-09-28T20:55:23Z"
		},
		{
			"checksumSHA1": "sFD8LpJPQtWLwGda3edjf5mNUbs=",
			"path": "github.com/vaughan0/go-ini",
			"revision": "a98ad7ee00ec53921f08832bc06ecf7fd600e6a1",
			"revisionTime": "2013-09-23T14:52:12Z"
		}
	],
	"rootPath": "github.com/ONSdigital/go-ns"
}<|MERGE_RESOLUTION|>--- conflicted
+++ resolved
@@ -33,12 +33,12 @@
 			"revisionTime": "2017-04-25T22:40:50Z"
 		},
 		{
-<<<<<<< HEAD
 			"checksumSHA1": "6PQFibmHgsXFHoRQPmkw2V+59Lk=",
 			"path": "github.com/gorilla/mux",
 			"revision": "18fca31550181693b3a834a15b74b564b3605876",
 			"revisionTime": "2017-05-30T19:55:47Z"
-=======
+    },
+    {
 			"checksumSHA1": "27kaxcKYfEk52ZVUU5wtfndQVAY=",
 			"path": "github.com/goamz/goamz/aws",
 			"revision": "c35091c30f44b7f151ec9028b895465a191d1ea7",
@@ -49,7 +49,6 @@
 			"path": "github.com/goamz/goamz/s3",
 			"revision": "c35091c30f44b7f151ec9028b895465a191d1ea7",
 			"revisionTime": "2017-02-10T23:16:58Z"
->>>>>>> ae4cf4ec
 		},
 		{
 			"checksumSHA1": "tewA7jXVGCw1zb5mA0BDecWi4iQ=",
